--- conflicted
+++ resolved
@@ -55,10 +55,7 @@
 
         # Get the plugins from the GitHub repository sorted by name
         self.plugins = PluginsCollection()
-<<<<<<< HEAD
-=======
 
->>>>>>> d2b725b0
         try:
             self.plugins.get_plugins_from_github()
         except ConnectionError:
@@ -123,11 +120,7 @@
                     AllplanUtil.ShowMessageBox(msg, AllplanUtil.MB_OK)
 
                 elif plugin.status == PluginStatus.UPDATE_AVAILABLE:
-<<<<<<< HEAD
                     msg = f"New version {plugin.latest_compatible_release.version} is available. Do you want to proceed with the update?"
-=======
-                    msg = f"New version {plugin.latest_compatible_release} is available. Do you want to proceed with the update?"
->>>>>>> d2b725b0
 
                     if AllplanUtil.ShowMessageBox(msg, AllplanUtil.MB_YESNO) == AllplanUtil.IDYES:
                         progress_bar = AllplanUtil.ProgressBar(180, 0, False)
