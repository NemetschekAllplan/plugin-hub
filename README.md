# ALLPLAN Plugin Hub

<<<<<<< HEAD
ALLPLAN Plugin Hub is a PythonPart script to help you find and install all available plugins which runs on ALLPLAN and belongs to ALLPLAN.

## Installation

To install the ALLPLAN Plugin Hub:

1.  Download the zip file from this repo and unpack it
1.  Start *add_to_allplan.bat* with the option **Run as administrator**
1.  Copy the `STD` path of your ALLPLAN 2026 WIP or ALLPLAN MAIN codeline (with trailing backslash `\`, e.g.: `C:\Data\Allplan\Allplan 2026\Std\`)
1.  Press `i` and paste the path
1.  (Re)start ALLPLAN and go to `Library` → `Office` → `Content` → `Plugin Hub`
1.  Start the **Plugin Hub** from there

## Uninstallation

To remove the ALLPLAN Plugin Hub:

1.  Start *add_to_allplan.bat* again with the option **Run as administrator**
2.  Press `r` and paste the `STD` path again

## Submit Your Plugin

### Step 1

Prepare a GitHub repo to host your `ALLEP` file as part of a release:

1.  Use your ALLPLAN account to create an account on GitHub
1.  Create a **public** repo
1.  Create a release for your repo

    1.  Provide your `ALLEP` file as part of the release.
    1.  Make sure the name of the release is equal to the version of the one in the file *install-config.yml*.
    1.  Make sure to set the latest release correctly, if needed.

### Step 2

Make a pull request to this repo, which modifies the file *allplan-extensions.json* to include following information for your plugin:
=======
ALLPLAN Plugin Hub is the index of ALLPLAN plugins available for the ALLPLAN users to download and install.

## How it works

Each plugin has an entry in the _allplan-extensions.json_ file, e.g. like this:
>>>>>>> 7e9ed0ea

```json
{
    "uuid": "9c2f32ad-f2e5-4bcd-b586-c220a00a64e5",
    "name": "Example Plugin",
    "developer": "example-developer",
    "description": "Lorem ipsum dolor sit amet",
    "github": {
        "owner": "john-nonexistent",
        "repo": "example-plugin"
    }
}
```

Additionally, a plugin must have a GitHub repository, which:

-   is public
-   has at least one release
-   an `.allep` file is attached to this release

This is enough for the plugin to appear in the plugin manager of ALLPLAN. The users
can download and install the plugin. Also, they can check if there are new releases
available and easily update the plugin.

## Submitting a Plugin

### Step 1 - host your plugin on GitHub

1.  Prepare a GitHub repo to host your plugin.
2.  Prepare your the `.allep` package with you plugin according to the
    [documentation](https://pythonparts.allplan.com/latest/manual/for_developer/allep/)
3.  Create a release and attach the `.allep` file to it. The tag you use
    to create the release must be the version of your plugin, e.g. `v1.2.3`.

    **Important**: Make sure, the version specified in your install-config.yaml file matches the tag name!

### Step 2 - add your plugin to the Index

1.  Fork this repo
2.  Switch on the appropriate branch. If you want your plugin to be available in ALLPLAN 2026, switch to branch _2026_
3.  Modify the file *allplan-extensions.json* to include following information for your plugin:

    ```json
    {
<<<<<<< HEAD
        "uuid": "xxx-xxx-xxx-xxx-xxx",
        "name": "Plugin Name",
        "developer": "your-developer-id",
        "description": "One line short description for the plugin.",
=======
        "uuid": "9c2f32ad-f2e5-4bcd-b586-c220a00a64e5",
        "name": "Example Plugin",
        "developer": "example-developer",
        "description": "Lorem ipsum dolor sit amet",
>>>>>>> 7e9ed0ea
        "github": {
            "owner": "john-nonexistent",
            "repo": "example-plugin"
        },
        "compatibility": ">=2.0.0"
    }
    ```

    +   `uuid`: Version 4 UUID of your plugin. Must be identical with the one in *install-config.yaml*!
    +   `name`: Use a user-friendly name for your plugin.
    +   `developer`: your developer id registered in the `plugin-developers.json`
    +   `description`: A one-line description of your plugin
    +   `compatibility`: _OPTIONAL_ If your plugin has multiple versions, but only some of them are compatible
        with the ALLPLAN version, which you are registering the plugin for, specify the compatibility specifier.
        It should match only the versions of your plugin, that are compatible. E.g. if your plugin works
        with the current ALLPLAN version only since major release 2.0.0, speficify `>=2.0`.
        The specifiers are the same as in the _requirements.txt_ of a python project.

4.  If you're adding a plugin for the first time, add an entry also to the *plugin-developers.json* with
    information about your organization:

    ```json
    {
        "id": "your-developer-id",
        "name": "Example Organization",
        "address": {
            "street": "123 Example Street",
            "city": "Example City",
            "zip": "12345",
            "country": "Example Country"
        },
        "homepage": "https://www.example.com",
        "support": {
            "email": "support@example.com",
            "languages": [
                "eng",
                "spa"
            ]
        },
        "github": "https://github.com/example/"
        }
    ```

-   `id`: The unique id of your organization. A *slugified*, url-friendly name. Use small-caps and `-` as separator.
-   `support`: provide the contact data, where the users should reach out in case of problems
-   `github`, `homepage`: these fields are optional.

<<<<<<< HEAD
-   `uuid`: Version 4 UUID of your plugin. Must be identical with the one in *install-config.yaml*!
-   `name`: Use a user-friendly name for your plugin.
-   `developer`: your developer id registered in the `plugin-developers.json`

If you're adding a plugin for the first time, add an entry also to the *plugin-developers.json* with information about your organization:

```json
{
    "id": "your-developer-id",
    "name": "Example Organization",
    "address": {
        "street": "123 Example Street",
        "city": "Example City",
        "zip": "12345",
        "country": "Example Country"
    },
    "homepage": "https://www.example.com",
    "support": {
        "email": "support@example.com",
        "languages": [
            "eng",
            "spa"
        ]
    },
    "github": "https://github.com/example/"
    }
```

-   `id`: The unique id of your organization. A *slugified*, url-friendly name. Use small-caps and `-` as separator.
-   `support`: provide the contact data, where the users should reach out in case of problems
-   `github`, `homepage`: these fields are optional.

After we review and approve your pull request, your plugin will show up automatically when you start the *Plugin Hub* next time. You don't need to make a pull request if you update your plugin, unless you want to change the information available in this `json` file.
=======
After we review and approve your pull request, your plugin will show up automatically in the *Plugin Manager* of ALLPLAN.
Want to ship an update? Just create a new release on your GitHub repo.
>>>>>>> 7e9ed0ea
<|MERGE_RESOLUTION|>--- conflicted
+++ resolved
@@ -1,50 +1,10 @@
 # ALLPLAN Plugin Hub
 
-<<<<<<< HEAD
-ALLPLAN Plugin Hub is a PythonPart script to help you find and install all available plugins which runs on ALLPLAN and belongs to ALLPLAN.
-
-## Installation
-
-To install the ALLPLAN Plugin Hub:
-
-1.  Download the zip file from this repo and unpack it
-1.  Start *add_to_allplan.bat* with the option **Run as administrator**
-1.  Copy the `STD` path of your ALLPLAN 2026 WIP or ALLPLAN MAIN codeline (with trailing backslash `\`, e.g.: `C:\Data\Allplan\Allplan 2026\Std\`)
-1.  Press `i` and paste the path
-1.  (Re)start ALLPLAN and go to `Library` → `Office` → `Content` → `Plugin Hub`
-1.  Start the **Plugin Hub** from there
-
-## Uninstallation
-
-To remove the ALLPLAN Plugin Hub:
-
-1.  Start *add_to_allplan.bat* again with the option **Run as administrator**
-2.  Press `r` and paste the `STD` path again
-
-## Submit Your Plugin
-
-### Step 1
-
-Prepare a GitHub repo to host your `ALLEP` file as part of a release:
-
-1.  Use your ALLPLAN account to create an account on GitHub
-1.  Create a **public** repo
-1.  Create a release for your repo
-
-    1.  Provide your `ALLEP` file as part of the release.
-    1.  Make sure the name of the release is equal to the version of the one in the file *install-config.yml*.
-    1.  Make sure to set the latest release correctly, if needed.
-
-### Step 2
-
-Make a pull request to this repo, which modifies the file *allplan-extensions.json* to include following information for your plugin:
-=======
 ALLPLAN Plugin Hub is the index of ALLPLAN plugins available for the ALLPLAN users to download and install.
 
 ## How it works
 
 Each plugin has an entry in the _allplan-extensions.json_ file, e.g. like this:
->>>>>>> 7e9ed0ea
 
 ```json
 {
@@ -89,17 +49,10 @@
 
     ```json
     {
-<<<<<<< HEAD
-        "uuid": "xxx-xxx-xxx-xxx-xxx",
-        "name": "Plugin Name",
-        "developer": "your-developer-id",
-        "description": "One line short description for the plugin.",
-=======
         "uuid": "9c2f32ad-f2e5-4bcd-b586-c220a00a64e5",
         "name": "Example Plugin",
         "developer": "example-developer",
         "description": "Lorem ipsum dolor sit amet",
->>>>>>> 7e9ed0ea
         "github": {
             "owner": "john-nonexistent",
             "repo": "example-plugin"
@@ -147,41 +100,5 @@
 -   `support`: provide the contact data, where the users should reach out in case of problems
 -   `github`, `homepage`: these fields are optional.
 
-<<<<<<< HEAD
--   `uuid`: Version 4 UUID of your plugin. Must be identical with the one in *install-config.yaml*!
--   `name`: Use a user-friendly name for your plugin.
--   `developer`: your developer id registered in the `plugin-developers.json`
-
-If you're adding a plugin for the first time, add an entry also to the *plugin-developers.json* with information about your organization:
-
-```json
-{
-    "id": "your-developer-id",
-    "name": "Example Organization",
-    "address": {
-        "street": "123 Example Street",
-        "city": "Example City",
-        "zip": "12345",
-        "country": "Example Country"
-    },
-    "homepage": "https://www.example.com",
-    "support": {
-        "email": "support@example.com",
-        "languages": [
-            "eng",
-            "spa"
-        ]
-    },
-    "github": "https://github.com/example/"
-    }
-```
-
--   `id`: The unique id of your organization. A *slugified*, url-friendly name. Use small-caps and `-` as separator.
--   `support`: provide the contact data, where the users should reach out in case of problems
--   `github`, `homepage`: these fields are optional.
-
-After we review and approve your pull request, your plugin will show up automatically when you start the *Plugin Hub* next time. You don't need to make a pull request if you update your plugin, unless you want to change the information available in this `json` file.
-=======
 After we review and approve your pull request, your plugin will show up automatically in the *Plugin Manager* of ALLPLAN.
-Want to ship an update? Just create a new release on your GitHub repo.
->>>>>>> 7e9ed0ea
+Want to ship an update? Just create a new release on your GitHub repo.